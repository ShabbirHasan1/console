syntax = "proto3";

package rs.tokio.console.tasks;

import "google/protobuf/timestamp/timestamp.proto";
import "google/protobuf/duration.proto";
import "common.proto";

<<<<<<< HEAD
=======
service Tasks {
    rpc WatchTasks(TasksRequest) returns (stream TaskUpdate) {}
    rpc WatchTaskDetails(DetailsRequest) returns (stream TaskDetails) {}
}

message TaskId {
    uint64 id = 1;
}

message TasksRequest {
}

message DetailsRequest {
    TaskId id = 1;
}

>>>>>>> 9f7d4998
// A task state update.
//
// Each `TaskUpdate` contains any task data that has changed since the last
// update. This includes:
// - any new tasks that were spawned since the last update
// - the current stats for any task whose stats changed since the last update
message TaskUpdate {
    // A list of new tasks that were spawned since the last `TaskUpdate` was
    // sent.
    //
    // If this is empty, no new tasks were spawned.
    repeated Task new_tasks = 1;
    // Any task stats that have changed since the last update.
    //
    // This is a map of task IDs (64-bit unsigned integers) to task stats. If a
    // task's ID is not included in this map, then its stats have *not* changed
    // since the last `TaskUpdate` in which they were present. If a task's ID
    // *is* included in this map, the corresponding value represents a complete
    // snapshot of that task's stats at in the current time window.
    map<uint64, Stats> stats_update = 3;
}

// A task details update
message TaskDetails {
    // The task's ID which the details belong to.
    TaskId task_id = 1;

    google.protobuf.Timestamp now = 2;

    // HdrHistogram.rs `Histogram` serialized to binary in the V2 format
    optional bytes poll_times_histogram = 3;
}

// Data recorded when a new task is spawned.
message Task {
    // The task's ID.
    //
    // This uniquely identifies this task across all *currently live* tasks.
    // When the task's stats change, or when the task completes, it will be
    // identified by this ID; if the client requires additional information
    // included in the `Task` message, it should store that data and access it
    // by ID.
    TaskId id = 1;
    // The numeric ID of the task's `Metadata`.
    //
    // This identifies the `Metadata` that describes the `tracing` span
    // corresponding to this task. The metadata for this ID will have been sent
    // in a prior `RegisterMetadata` message.
    common.MetaId metadata = 2;
    // The category of task this task belongs to.
    Kind kind = 3;

    // A list of `Field` objects attached to this task.
    repeated common.Field fields = 4;

    // An ordered list of span IDs corresponding to the `tracing` span context
    // in which this task was spawned.
    //
    // The first span ID in this list is the immediate parent, followed by that
    // span's parent, and so on. The final ID is the root span of the current
    // trace.
    //
    // If this is empty, there were *no* active spans when the task was spawned.
    //
    // These IDs may correspond to `tracing` spans which are *not* tasks, if
    // additional trace data is being collected.
    repeated common.SpanId parents = 5;

    enum Kind {
        SPAWN = 0;
        BLOCKING = 1;
    }

}

// Task performance statistics.
message Stats {
    // Timestamp of when the task was spawned.
    google.protobuf.Timestamp created_at = 1;

    // The amount of time this task has *existed*, regardless of whether or not
    // it was being polled.
    //
    // Subtracting `busy_time` from `total_time` calculates the task's idle
    // time, the amount of time it has spent *waiting* to be polled.
    google.protobuf.Duration total_time = 2;
    // The total number of times this task's waker has been woken.
    uint64 wakes = 3;
    // The total number of times this task's waker has been cloned.
    uint64 waker_clones = 4;
    // The total number of times this task's waker has been dropped.
    uint64 waker_drops = 5;
    // The timestamp of the most recent time this task has been woken.
    //
    // If this is `None`, the task has not yet been woken.
    optional google.protobuf.Timestamp last_wake = 6;
    // Contains task poll statistics.
    common.PollStats poll_stats = 7;
}<|MERGE_RESOLUTION|>--- conflicted
+++ resolved
@@ -6,25 +6,6 @@
 import "google/protobuf/duration.proto";
 import "common.proto";
 
-<<<<<<< HEAD
-=======
-service Tasks {
-    rpc WatchTasks(TasksRequest) returns (stream TaskUpdate) {}
-    rpc WatchTaskDetails(DetailsRequest) returns (stream TaskDetails) {}
-}
-
-message TaskId {
-    uint64 id = 1;
-}
-
-message TasksRequest {
-}
-
-message DetailsRequest {
-    TaskId id = 1;
-}
-
->>>>>>> 9f7d4998
 // A task state update.
 //
 // Each `TaskUpdate` contains any task data that has changed since the last
@@ -50,7 +31,7 @@
 // A task details update
 message TaskDetails {
     // The task's ID which the details belong to.
-    TaskId task_id = 1;
+    common.Id task_id = 1;
 
     google.protobuf.Timestamp now = 2;
 
@@ -67,7 +48,7 @@
     // identified by this ID; if the client requires additional information
     // included in the `Task` message, it should store that data and access it
     // by ID.
-    TaskId id = 1;
+    common.Id id = 1;
     // The numeric ID of the task's `Metadata`.
     //
     // This identifies the `Metadata` that describes the `tracing` span
